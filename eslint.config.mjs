// See: https://eslint.org/docs/latest/use/configure/configuration-files

<<<<<<< HEAD
import { fixupPluginRules } from '@eslint/compat';
import { FlatCompat } from '@eslint/eslintrc';
import js from '@eslint/js';
import typescriptEslint from '@typescript-eslint/eslint-plugin';
import tsParser from '@typescript-eslint/parser';
import _import from 'eslint-plugin-import';
import jest from 'eslint-plugin-jest';
import prettier from 'eslint-plugin-prettier';
import globals from 'globals';
import path from 'node:path';
import { fileURLToPath } from 'node:url';

const __filename = fileURLToPath(import.meta.url);
const __dirname = path.dirname(__filename);
const compat = new FlatCompat({
	baseDirectory: __dirname,
	recommendedConfig: js.configs.recommended,
	allConfig: js.configs.all,
});
=======
import { fixupPluginRules } from '@eslint/compat'
import { FlatCompat } from '@eslint/eslintrc'
import js from '@eslint/js'
import typescriptEslint from '@typescript-eslint/eslint-plugin'
import tsParser from '@typescript-eslint/parser'
import _import from 'eslint-plugin-import'
import jest from 'eslint-plugin-jest'
import prettier from 'eslint-plugin-prettier'
import globals from 'globals'

const compat = new FlatCompat({
  baseDirectory: import.meta.dirname,
  recommendedConfig: js.configs.recommended,
  allConfig: js.configs.all
})
>>>>>>> eda54161

export default [
	{
		ignores: ['**/coverage', '**/dist', '**/linter', '**/node_modules'],
	},
	...compat.extends(
		'eslint:recommended',
		'plugin:@typescript-eslint/eslint-recommended',
		'plugin:@typescript-eslint/recommended',
		'plugin:jest/recommended',
		'plugin:prettier/recommended',
	),
	{
		plugins: {
			import: fixupPluginRules(_import),
			jest,
			prettier,
			'@typescript-eslint': typescriptEslint,
		},

		languageOptions: {
			globals: {
				...globals.node,
				...globals.jest,
				Atomics: 'readonly',
				SharedArrayBuffer: 'readonly',
			},

			parser: tsParser,
			ecmaVersion: 2023,
			sourceType: 'module',

<<<<<<< HEAD
			parserOptions: {
				project: ['tsconfig.eslint.json'],
				tsconfigRootDir: __dirname,
			},
		},

		settings: {
			'import/resolver': {
				typescript: {
					alwaysTryTypes: true,
					project: 'tsconfig.eslint.json',
				},
			},
		},
=======
      parserOptions: {
        projectService: {
          allowDefaultProject: [
            '__fixtures__/*.ts',
            '__tests__/*.ts',
            'eslint.config.mjs',
            'jest.config.js',
            'rollup.config.ts'
          ]
        },
        tsconfigRootDir: import.meta.dirname
      }
    },

    settings: {
      'import/resolver': {
        typescript: {
          alwaysTryTypes: true,
          project: 'tsconfig.json'
        }
      }
    },
>>>>>>> eda54161

		rules: {
			camelcase: 'off',
			'eslint-comments/no-use': 'off',
			'eslint-comments/no-unused-disable': 'off',
			'i18n-text/no-en': 'off',
			'import/no-namespace': 'off',
			'no-console': 'off',
			'no-shadow': 'off',
			'no-unused-vars': 'off',
			'prettier/prettier': 'error',
		},
	},
];<|MERGE_RESOLUTION|>--- conflicted
+++ resolved
@@ -1,6 +1,5 @@
 // See: https://eslint.org/docs/latest/use/configure/configuration-files
 
-<<<<<<< HEAD
 import { fixupPluginRules } from '@eslint/compat';
 import { FlatCompat } from '@eslint/eslintrc';
 import js from '@eslint/js';
@@ -10,33 +9,12 @@
 import jest from 'eslint-plugin-jest';
 import prettier from 'eslint-plugin-prettier';
 import globals from 'globals';
-import path from 'node:path';
-import { fileURLToPath } from 'node:url';
 
-const __filename = fileURLToPath(import.meta.url);
-const __dirname = path.dirname(__filename);
 const compat = new FlatCompat({
-	baseDirectory: __dirname,
+	baseDirectory: import.meta.dirname,
 	recommendedConfig: js.configs.recommended,
 	allConfig: js.configs.all,
 });
-=======
-import { fixupPluginRules } from '@eslint/compat'
-import { FlatCompat } from '@eslint/eslintrc'
-import js from '@eslint/js'
-import typescriptEslint from '@typescript-eslint/eslint-plugin'
-import tsParser from '@typescript-eslint/parser'
-import _import from 'eslint-plugin-import'
-import jest from 'eslint-plugin-jest'
-import prettier from 'eslint-plugin-prettier'
-import globals from 'globals'
-
-const compat = new FlatCompat({
-  baseDirectory: import.meta.dirname,
-  recommendedConfig: js.configs.recommended,
-  allConfig: js.configs.all
-})
->>>>>>> eda54161
 
 export default [
 	{
@@ -69,10 +47,17 @@
 			ecmaVersion: 2023,
 			sourceType: 'module',
 
-<<<<<<< HEAD
 			parserOptions: {
-				project: ['tsconfig.eslint.json'],
-				tsconfigRootDir: __dirname,
+				projectService: {
+					allowDefaultProject: [
+						'__fixtures__/*.ts',
+						'__tests__/*.ts',
+						'eslint.config.mjs',
+						'jest.config.js',
+						'rollup.config.ts',
+					],
+				},
+				tsconfigRootDir: import.meta.dirname,
 			},
 		},
 
@@ -80,34 +65,10 @@
 			'import/resolver': {
 				typescript: {
 					alwaysTryTypes: true,
-					project: 'tsconfig.eslint.json',
+					project: 'tsconfig.json',
 				},
 			},
 		},
-=======
-      parserOptions: {
-        projectService: {
-          allowDefaultProject: [
-            '__fixtures__/*.ts',
-            '__tests__/*.ts',
-            'eslint.config.mjs',
-            'jest.config.js',
-            'rollup.config.ts'
-          ]
-        },
-        tsconfigRootDir: import.meta.dirname
-      }
-    },
-
-    settings: {
-      'import/resolver': {
-        typescript: {
-          alwaysTryTypes: true,
-          project: 'tsconfig.json'
-        }
-      }
-    },
->>>>>>> eda54161
 
 		rules: {
 			camelcase: 'off',
