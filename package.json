{
  "name": "typescript-action",
  "description": "GitHub Actions TypeScript template",
  "version": "0.0.0",
  "author": "",
  "private": true,
  "homepage": "https://github.com/actions/typescript-action",
  "repository": {
    "type": "git",
    "url": "git+https://github.com/actions/typescript-action.git"
  },
  "bugs": {
    "url": "https://github.com/actions/typescript-action/issues"
  },
  "keywords": [
    "actions",
    "node",
    "setup"
  ],
  "exports": {
    ".": "./dist/index.js"
  },
  "engines": {
    "node": ">=20"
  },
  "scripts": {
    "bundle": "npm run format:write && npm run package",
    "ci-test": "npx jest",
    "coverage": "npx make-coverage-badge --output-path ./badges/coverage.svg",
    "format:write": "npx prettier --write .",
    "format:check": "npx prettier --check .",
    "lint": "npx eslint . -c ./.github/linters/.eslintrc.yml",
    "package": "npx ncc build src/index.ts -o dist --source-map --license licenses.txt",
    "package:watch": "npm run package -- --watch",
    "test": "npx jest",
    "all": "npm run format:write && npm run lint && npm run test && npm run coverage && npm run package"
  },
  "license": "MIT",
  "jest": {
    "preset": "ts-jest",
    "verbose": true,
    "clearMocks": true,
    "testEnvironment": "node",
    "moduleFileExtensions": [
      "js",
      "ts"
    ],
    "testMatch": [
      "**/*.test.ts"
    ],
    "testPathIgnorePatterns": [
      "/node_modules/",
      "/dist/"
    ],
    "transform": {
      "^.+\\.ts$": "ts-jest"
    },
    "coverageReporters": [
      "json-summary",
      "text",
      "lcov"
    ],
    "collectCoverage": true,
    "collectCoverageFrom": [
      "./src/**"
    ]
  },
  "dependencies": {
    "@actions/core": "^1.10.1"
  },
  "devDependencies": {
    "@jest/globals": "^29.7.0",
    "@types/jest": "^29.5.12",
<<<<<<< HEAD
    "@types/node": "^20.14.11",
    "@typescript-eslint/eslint-plugin": "^7.17.0",
    "@typescript-eslint/parser": "^7.17.0",
=======
    "@types/node": "^22.0.0",
    "@typescript-eslint/eslint-plugin": "^7.16.1",
    "@typescript-eslint/parser": "^7.16.1",
>>>>>>> 2e3c15b1
    "@vercel/ncc": "^0.38.1",
    "eslint": "^8.57.0",
    "eslint-plugin-github": "^5.0.1",
    "eslint-plugin-jest": "^28.6.0",
    "eslint-plugin-jsonc": "^2.16.0",
    "eslint-plugin-prettier": "^5.2.1",
    "jest": "^29.7.0",
    "make-coverage-badge": "^1.2.0",
    "prettier": "^3.3.3",
    "prettier-eslint": "^16.3.0",
    "ts-jest": "^29.2.3",
    "typescript": "^5.5.4"
  }
}<|MERGE_RESOLUTION|>--- conflicted
+++ resolved
@@ -71,15 +71,9 @@
   "devDependencies": {
     "@jest/globals": "^29.7.0",
     "@types/jest": "^29.5.12",
-<<<<<<< HEAD
-    "@types/node": "^20.14.11",
+    "@types/node": "^22.0.0",
     "@typescript-eslint/eslint-plugin": "^7.17.0",
     "@typescript-eslint/parser": "^7.17.0",
-=======
-    "@types/node": "^22.0.0",
-    "@typescript-eslint/eslint-plugin": "^7.16.1",
-    "@typescript-eslint/parser": "^7.16.1",
->>>>>>> 2e3c15b1
     "@vercel/ncc": "^0.38.1",
     "eslint": "^8.57.0",
     "eslint-plugin-github": "^5.0.1",
