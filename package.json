--- conflicted
+++ resolved
@@ -1,5 +1,4 @@
 {
-<<<<<<< HEAD
 	"name": "typescript-action",
 	"description": "GitHub Actions TypeScript template",
 	"version": "0.0.0",
@@ -34,7 +33,6 @@
 		"package": "ncc build src/index.ts --license licenses.txt",
 		"package:watch": "npm run package -- --watch",
 		"test": "jest",
-		"test:wa": "npm run test -- --watchAll",
 		"all": "npm run format:write && npm run lint && npm run test && npm run coverage && npm run package"
 	},
 	"license": "MIT",
@@ -68,23 +66,17 @@
 		]
 	},
 	"dependencies": {
-		"@actions/core": "^1.10.1",
-		"@types/glob": "^8.1.0",
-		"@xmldom/xmldom": "^0.8.10",
-		"glob": "^10.3.10",
-		"xpath": "^0.0.34",
-		"yaml": "^2.3.4"
+		"@actions/core": "^1.10.1"
 	},
 	"devDependencies": {
 		"@types/jest": "^29.5.12",
-		"@types/node": "^20.11.17",
-		"@types/yaml": "^1.9.7",
-		"@typescript-eslint/eslint-plugin": "^6.21.0",
+		"@types/node": "^20.11.19",
+		"@typescript-eslint/eslint-plugin": "^7.0.0",
 		"@typescript-eslint/parser": "^6.21.0",
 		"@vercel/ncc": "^0.38.1",
 		"eslint": "^8.56.0",
 		"eslint-plugin-github": "^4.10.1",
-		"eslint-plugin-jest": "^27.6.3",
+		"eslint-plugin-jest": "^27.9.0",
 		"eslint-plugin-jsonc": "^2.13.0",
 		"eslint-plugin-prettier": "^5.1.3",
 		"jest": "^29.7.0",
@@ -94,93 +86,4 @@
 		"ts-jest": "^29.1.2",
 		"typescript": "^5.3.3"
 	}
-=======
-  "name": "typescript-action",
-  "description": "GitHub Actions TypeScript template",
-  "version": "0.0.0",
-  "author": "",
-  "private": true,
-  "homepage": "https://github.com/actions/typescript-action",
-  "repository": {
-    "type": "git",
-    "url": "git+https://github.com/actions/typescript-action.git"
-  },
-  "bugs": {
-    "url": "https://github.com/actions/typescript-action/issues"
-  },
-  "keywords": [
-    "actions",
-    "node",
-    "setup"
-  ],
-  "exports": {
-    ".": "./dist/index.js"
-  },
-  "engines": {
-    "node": ">=20"
-  },
-  "scripts": {
-    "bundle": "npm run format:write && npm run package",
-    "ci-test": "jest",
-    "coverage": "make-coverage-badge --output-path ./badges/coverage.svg",
-    "format:write": "prettier --write **/*.ts",
-    "format:check": "prettier --check **/*.ts",
-    "lint": "npx eslint . -c ./.github/linters/.eslintrc.yml",
-    "package": "ncc build src/index.ts --license licenses.txt",
-    "package:watch": "npm run package -- --watch",
-    "test": "jest",
-    "all": "npm run format:write && npm run lint && npm run test && npm run coverage && npm run package"
-  },
-  "license": "MIT",
-  "jest": {
-    "preset": "ts-jest",
-    "verbose": true,
-    "clearMocks": true,
-    "testEnvironment": "node",
-    "moduleFileExtensions": [
-      "js",
-      "ts"
-    ],
-    "testMatch": [
-      "**/*.test.ts"
-    ],
-    "testPathIgnorePatterns": [
-      "/node_modules/",
-      "/dist/"
-    ],
-    "transform": {
-      "^.+\\.ts$": "ts-jest"
-    },
-    "coverageReporters": [
-      "json-summary",
-      "text",
-      "lcov"
-    ],
-    "collectCoverage": true,
-    "collectCoverageFrom": [
-      "./src/**"
-    ]
-  },
-  "dependencies": {
-    "@actions/core": "^1.10.1"
-  },
-  "devDependencies": {
-    "@types/jest": "^29.5.12",
-    "@types/node": "^20.11.19",
-    "@typescript-eslint/eslint-plugin": "^7.0.0",
-    "@typescript-eslint/parser": "^6.21.0",
-    "@vercel/ncc": "^0.38.1",
-    "eslint": "^8.56.0",
-    "eslint-plugin-github": "^4.10.1",
-    "eslint-plugin-jest": "^27.9.0",
-    "eslint-plugin-jsonc": "^2.13.0",
-    "eslint-plugin-prettier": "^5.1.3",
-    "jest": "^29.7.0",
-    "make-coverage-badge": "^1.2.0",
-    "prettier": "^3.2.5",
-    "prettier-eslint": "^16.3.0",
-    "ts-jest": "^29.1.2",
-    "typescript": "^5.3.3"
-  }
->>>>>>> cee1ad6c
 }