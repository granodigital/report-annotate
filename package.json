--- conflicted
+++ resolved
@@ -20,11 +20,7 @@
     ".": "./dist/index.js"
   },
   "engines": {
-<<<<<<< HEAD
-    "node": "20.x"
-=======
     "node": ">=20"
->>>>>>> b58a5b33
   },
   "scripts": {
     "bundle": "npm run format:write && npm run package",
@@ -51,15 +47,6 @@
     "@rollup/plugin-node-resolve": "^15.3.0",
     "@rollup/plugin-typescript": "^12.1.1",
     "@types/jest": "^29.5.14",
-<<<<<<< HEAD
-    "@types/node": "^20.17.10",
-    "@typescript-eslint/eslint-plugin": "^8.18.0",
-    "@typescript-eslint/parser": "^8.18.0",
-    "@vercel/ncc": "^0.38.3",
-    "eslint": "^8.57.0",
-    "eslint-plugin-jest": "^28.9.0",
-    "eslint-plugin-jsonc": "^2.18.2",
-=======
     "@types/node": "^22.10.2",
     "@typescript-eslint/eslint-plugin": "^8.18.2",
     "@typescript-eslint/parser": "^8.18.2",
@@ -68,7 +55,6 @@
     "eslint-import-resolver-typescript": "^3.6.3",
     "eslint-plugin-import": "^2.31.0",
     "eslint-plugin-jest": "^28.10.0",
->>>>>>> b58a5b33
     "eslint-plugin-prettier": "^5.2.1",
     "jest": "^29.7.0",
     "make-coverage-badge": "^1.2.0",
