{
  "name": "typescript-action",
  "description": "GitHub Actions TypeScript template",
  "version": "0.0.0",
  "author": "",
  "private": true,
<<<<<<< HEAD
  "homepage": "https://github.com/actions/typescript-action",
=======
  "description": "TypeScript template action",
  "main": "lib/main.js",
  "scripts": {
    "build": "tsc",
    "format": "prettier --write '**/*.ts'",
    "format-check": "prettier --check '**/*.ts'",
    "lint": "eslint src/**/*.ts",
    "package": "ncc build --license licenses.txt",
    "test": "jest",
    "all": "npm run build && npm run format && npm run lint && npm run package && npm test"
  },
>>>>>>> 77ee4577
  "repository": {
    "type": "git",
    "url": "git+https://github.com/actions/typescript-action.git"
  },
  "bugs": {
    "url": "https://github.com/actions/typescript-action/issues"
  },
  "keywords": [
    "actions",
    "node",
    "setup"
  ],
  "main": "dist/index.js",
  "scripts": {
    "bundle": "npm run format:write && npm run package",
    "ci-test": "jest",
    "format:write": "prettier --write '**/*.ts'",
    "format:check": "prettier --check '**/*.ts'",
    "lint": "eslint -c ./.github/linters/.eslintrc.yml",
    "package": "ncc build src/index.ts --source-map --license licenses.txt",
    "test": "(jest && make-coverage-badge --output-path ./badges/coverage.svg) || make-coverage-badge --output-path ./badges/coverage.svg",
    "all": "npm run format:write && npm run lint && npm run test && npm run package"
  },
  "license": "MIT",
  "jest": {
    "preset": "ts-jest",
    "verbose": true,
    "clearMocks": true,
    "testEnvironment": "node",
    "moduleFileExtensions": [
      "js",
      "ts"
    ],
    "testMatch": [
      "**/*.test.ts"
    ],
    "testPathIgnorePatterns": [
      "/node_modules/",
      "/dist/"
    ],
    "transform": {
      "^.+\\.ts$": "ts-jest"
    },
    "coverageReporters": [
      "json-summary",
      "text",
      "lcov"
    ],
    "collectCoverage": true,
    "collectCoverageFrom": [
      "./src/**"
    ]
  },
  "dependencies": {
    "@actions/core": "^1.10.0"
  },
  "devDependencies": {
    "@types/jest": "^29.5.4",
    "@types/node": "^20.5.4",
    "@typescript-eslint/parser": "^6.4.1",
    "@typescript-eslint/eslint-plugin": "^6.4.1",
    "@vercel/ncc": "^0.36.1",
    "eslint": "^8.47.0",
    "eslint-plugin-github": "^4.9.2",
    "eslint-plugin-jest": "^27.2.3",
    "eslint-plugin-jsonc": "^2.9.0",
    "eslint-plugin-prettier": "^5.0.0",
    "jest": "^29.6.3",
    "js-yaml": "^4.1.0",
    "make-coverage-badge": "^1.2.0",
    "prettier": "^3.0.2",
    "prettier-eslint": "^15.0.1",
    "ts-jest": "^29.1.1",
    "typescript": "^5.1.6"
  }
}<|MERGE_RESOLUTION|>--- conflicted
+++ resolved
@@ -4,21 +4,7 @@
   "version": "0.0.0",
   "author": "",
   "private": true,
-<<<<<<< HEAD
   "homepage": "https://github.com/actions/typescript-action",
-=======
-  "description": "TypeScript template action",
-  "main": "lib/main.js",
-  "scripts": {
-    "build": "tsc",
-    "format": "prettier --write '**/*.ts'",
-    "format-check": "prettier --check '**/*.ts'",
-    "lint": "eslint src/**/*.ts",
-    "package": "ncc build --license licenses.txt",
-    "test": "jest",
-    "all": "npm run build && npm run format && npm run lint && npm run package && npm test"
-  },
->>>>>>> 77ee4577
   "repository": {
     "type": "git",
     "url": "git+https://github.com/actions/typescript-action.git"
@@ -38,7 +24,7 @@
     "format:write": "prettier --write '**/*.ts'",
     "format:check": "prettier --check '**/*.ts'",
     "lint": "eslint -c ./.github/linters/.eslintrc.yml",
-    "package": "ncc build src/index.ts --source-map --license licenses.txt",
+    "package": "ncc build src/index.ts --license licenses.txt",
     "test": "(jest && make-coverage-badge --output-path ./badges/coverage.svg) || make-coverage-badge --output-path ./badges/coverage.svg",
     "all": "npm run format:write && npm run lint && npm run test && npm run package"
   },
