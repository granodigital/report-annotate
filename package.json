--- conflicted
+++ resolved
@@ -62,15 +62,10 @@
     "@actions/core": "^1.10.0"
   },
   "devDependencies": {
-<<<<<<< HEAD
     "@types/jest": "^29.5.4",
-    "@types/node": "^20.5.3",
+    "@types/node": "^20.5.4",
+    "@typescript-eslint/parser": "^6.4.1",
     "@typescript-eslint/eslint-plugin": "^6.4.1",
-    "@typescript-eslint/parser": "^6.4.1",
-=======
-    "@types/node": "^20.5.4",
-    "@typescript-eslint/parser": "^5.59.2",
->>>>>>> daa9f4e4
     "@vercel/ncc": "^0.36.1",
     "eslint": "^8.47.0",
     "eslint-plugin-github": "^4.9.2",
