<<<<<<< HEAD
# When creating your own action from this template, update this file with
# information about your action, such as the name, description, inputs, outputs,
# and any other relevant details.
name: 'Your name here'
=======
name: 'The name of your action here'
>>>>>>> 72cdff8e
description: 'Provide a description here'
author: 'Your name or organization here'

# Define your inputs here.
inputs:
  milliseconds:
    description: 'Your input description here'
    required: true
    default: '1000'

# Define your outputs here.
outputs:
  time:
    description: 'Your output description here'

runs:
  using: node16
  main: dist/index.js<|MERGE_RESOLUTION|>--- conflicted
+++ resolved
@@ -1,11 +1,4 @@
-<<<<<<< HEAD
-# When creating your own action from this template, update this file with
-# information about your action, such as the name, description, inputs, outputs,
-# and any other relevant details.
-name: 'Your name here'
-=======
 name: 'The name of your action here'
->>>>>>> 72cdff8e
 description: 'Provide a description here'
 author: 'Your name or organization here'
 
