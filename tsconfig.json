--- conflicted
+++ resolved
@@ -1,38 +1,26 @@
 {
-<<<<<<< HEAD
 	"$schema": "https://json.schemastore.org/tsconfig",
-	"extends": "./tsconfig.base.json",
 	"compilerOptions": {
+		"allowSyntheticDefaultImports": true,
+		"declaration": false,
+		"declarationMap": false,
+		"esModuleInterop": true,
+		"forceConsistentCasingInFileNames": true,
+		"isolatedModules": true,
+		"lib": ["ES2022"],
 		"module": "NodeNext",
 		"moduleResolution": "NodeNext",
-		"outDir": "./dist"
+		"newLine": "lf",
+		"noImplicitAny": true,
+		"noUnusedLocals": true,
+		"noUnusedParameters": false,
+		"outDir": "./dist",
+		"pretty": true,
+		"resolveJsonModule": true,
+		"strict": true,
+		"strictNullChecks": true,
+		"target": "ES2022"
 	},
 	"exclude": ["__fixtures__", "__tests__", "coverage", "dist", "node_modules"],
 	"include": ["src"]
-=======
-  "$schema": "https://json.schemastore.org/tsconfig",
-  "compilerOptions": {
-    "allowSyntheticDefaultImports": true,
-    "declaration": false,
-    "declarationMap": false,
-    "esModuleInterop": true,
-    "forceConsistentCasingInFileNames": true,
-    "isolatedModules": true,
-    "lib": ["ES2022"],
-    "module": "NodeNext",
-    "moduleResolution": "NodeNext",
-    "newLine": "lf",
-    "noImplicitAny": true,
-    "noUnusedLocals": true,
-    "noUnusedParameters": false,
-    "outDir": "./dist",
-    "pretty": true,
-    "resolveJsonModule": true,
-    "strict": true,
-    "strictNullChecks": true,
-    "target": "ES2022"
-  },
-  "exclude": ["__fixtures__", "__tests__", "coverage", "dist", "node_modules"],
-  "include": ["src"]
->>>>>>> eda54161
 }