--- conflicted
+++ resolved
@@ -1,16 +1,11 @@
 {
-  "$schema": "https://json.schemastore.org/tsconfig",
-  "extends": "./tsconfig.base.json",
-  "compilerOptions": {
-    "module": "NodeNext",
-    "moduleResolution": "NodeNext",
-    "outDir": "./dist"
-  },
-<<<<<<< HEAD
-  "include": ["./src/**/*"],
-  "exclude": ["./dist", "./node_modules", "./__tests__", "./coverage"]
-=======
-  "exclude": ["__fixtures__", "__tests__", "coverage", "dist", "node_modules"],
-  "include": ["src"]
->>>>>>> c2d7237e
+	"$schema": "https://json.schemastore.org/tsconfig",
+	"extends": "./tsconfig.base.json",
+	"compilerOptions": {
+		"module": "NodeNext",
+		"moduleResolution": "NodeNext",
+		"outDir": "./dist"
+	},
+	"exclude": ["__fixtures__", "__tests__", "coverage", "dist", "node_modules"],
+	"include": ["src"]
 }