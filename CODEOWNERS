--- conflicted
+++ resolved
@@ -1,8 +1,4 @@
-<<<<<<< HEAD
 # Repository CODEOWNERS
 
 * @actions/actions-runtime
-=======
-* @actions/actions-runtime
-* @ncalteen
->>>>>>> 47672a62
+* @ncalteen