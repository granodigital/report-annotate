<<<<<<< HEAD
import * as core from '@actions/core';
import { existsSync } from 'node:fs';
import { readFile } from 'node:fs/promises';
import { parse } from 'yaml';
import { glob } from 'glob';
import { junitEslintMatcher } from './matchers/junit-eslint';
import { DOMParser } from '@xmldom/xmldom';
import { isArrayOfNodes, isNodeLike, select, xpathSelect } from './xpath-utils';
import { junitMatcher } from './matchers/junit';
import { junitJestMatcher } from './matchers/junit-jest';

const DEFAULT_CONFIG_PATH = '.github/report-annotate.yml';
const DEFAULT_CONFIG: Partial<Config> = {
	reports: ['junit|junit/*.xml'],
	ignore: ['node_modules/**', 'dist/**'],
	maxAnnotations: 50,
	customMatchers: {},
};

export interface Config {
	/**
	 * List of globs to search for reports.
	 * @example `['junit-eslint|junit/lint*.xml']`
	 */
	reports: string[];
	/** List of globs to ignore when searching for reports. */
	ignore: string[];
	/** Maximum number of annotations to create. */
	maxAnnotations: number;
	/** Custom matchers for parsing reports. */
	customMatchers: Record<string, ReportMatcher>;
}

type AnnotationLevel = 'notice' | 'warning' | 'error' | 'ignore';

export interface ReportMatcher {
	/**
	 * The format of the report e.g. `xml`
	 * - `xml` the report will be parsed using xpath selectors defined in the other properties.
	 */
	format: 'xml'; // TODO: 'json' | 'text' | 'yaml' | 'csv' | 'tsv' | 'html'
	/** Matcher for individual report item e.g. //testcase */
	item: string;
	/**
	 * Matchers for the error level relative to item, processed in order and first match is applied.
	 * If omitted or no match, the level is error.
	 */
	level?: Partial<Record<AnnotationLevel, string>>;
	/** Matcher for the message relative to item */
	message: string;
	/** Matcher for the title of the report relative to item */
	title?: string;
	/** Matcher for the file path relative to item */
	file: string;
	/** Matcher for the start line relative to item */
	startLine?: string;
	/** Matcher for the end line relative to item */
	endLine?: string;
	/** Matcher for the start column relative to item */
	startColumn?: string;
	/** Matcher for the end column relative to item */
	endColumn?: string;
}

/** Built-in report matchers. */
const builtInReportMatchers: Record<string, ReportMatcher> = {
	junit: junitMatcher,
	'junit-eslint': junitEslintMatcher,
	'junit-jest': junitJestMatcher,
};

/**
 * The main function for the action.
=======
import * as core from '@actions/core'
import { wait } from './wait.js'

/**
 * The main function for the action.
 *
 * @returns Resolves when the action is complete.
>>>>>>> c2d7237e
 */
export async function run(): Promise<void> {
	try {
		core.startGroup('Configuration');
		const config = await loadConfig();
		core.endGroup();

		const reportMatchers = {
			...builtInReportMatchers,
			...config.customMatchers,
		};

		const reportMatcherPatterns = config.reports.map(report => {
			const [matcher, patterns] = report.split('|');
			return { matcher, patterns: patterns.split(',') };
		});
		const reportFiles = new Map<string, Set<string>>();
		for (const { matcher, patterns } of reportMatcherPatterns) {
			core.startGroup(`Finding ${matcher} reports`);
			const files = await globFiles(patterns, config.ignore);
			if (files.size === 0) {
				core.warning(
					`No reports found for ${matcher} using patterns ${patterns}`,
				);
				continue;
			}
			reportFiles.set(matcher, files);
			core.info(`Found ${files.size} report(s) for ${matcher}`);
			core.endGroup();
		}

		const tally = { errors: 0, warnings: 0, notices: 0, total: 0 };
		let maxAnnotationsReached = false;

		for (const [matcherName, files] of reportFiles) {
			const matcher = reportMatchers[matcherName];
			if (!matcher) throw new Error(`No matcher found for ${matcherName}`);

			core.startGroup(`Parsing ${matcherName} reports`);
			for (const file of files) {
				core.debug(`Parsing ${file}`);
				switch (matcher.format) {
					case 'xml':
						maxAnnotationsReached = await parseXmlReport(
							file,
							matcher,
							tally,
							config.maxAnnotations,
						);
						break;
					default:
						throw new Error(
							`Unsupported matcher format in ${matcherName}: ${matcher.format}`,
						);
				}
				if (maxAnnotationsReached) break;
			}
			core.info(
				`Parsed ${tally.total} annotation(s) from ${files.size} report(s)`,
			);
			core.endGroup();
			if (maxAnnotationsReached) break;
		}
		if (maxAnnotationsReached)
			core.warning(
				`Maximum number of annotations reached (${config.maxAnnotations})`,
			);
		// Set outputs for other workflow steps to use.
		core.setOutput('errors', tally.errors);
		core.setOutput('warnings', tally.warnings);
		core.setOutput('notices', tally.notices);
		core.setOutput('total', tally.total);
	} catch (error) {
		if (error instanceof Error) core.setFailed(error);
		throw error;
	}
}

/** Find files using the given glob patterns. */
async function globFiles(
	patterns: string[],
	ignore: string[],
): Promise<Set<string>> {
	const reportFiles = new Set<string>();
	for (const pattern of patterns) {
		const files = await glob(pattern, { ignore });
		for (const file of files) reportFiles.add(file);
	}
	return reportFiles;
}

/** Load the Yaml config file. */
async function loadYamlConfig(): Promise<Partial<Config>> {
	const configPath: string = core.getInput('configPath') || DEFAULT_CONFIG_PATH;
	if (existsSync(configPath)) {
		core.info(`Using config file at ${configPath}`);
		// Parse Yaml config and merge with default config.
		const configYaml = await readFile(configPath, 'utf8');
		return parse(configYaml) as Partial<Config>;
	} else {
		core.info(`No config file found at ${configPath}.`);
		return {};
	}
}

/** Load the action inputs and merge with the yaml & default config. */
async function loadConfig(): Promise<Config> {
	const inputs: Partial<Config> = {
		reports: core.getMultilineInput('reports'),
		ignore: core.getMultilineInput('ignore'),
		maxAnnotations: core.getInput('max-annotations')
			? parseInt(core.getInput('max-annotations'))
			: undefined,
		customMatchers: JSON.parse(core.getInput('custom-matchers') || 'null'),
	};
	core.debug(`Parsed inputs: ${JSON.stringify(inputs, null, 2)}`);
	const yamlConfig = await loadYamlConfig();
	core.debug(`Parsed yaml config: ${JSON.stringify(yamlConfig, null, 2)}`);
	// Merge the inputs with the Yaml config and default config without overriding the defaults.
	const config = Object.fromEntries(
		Object.entries(DEFAULT_CONFIG).map(([key, value]) => [
			key,
			inputs[key as keyof Config] || yamlConfig[key as keyof Config] || value,
		]),
	) as unknown as Config;
	core.debug(`Final config: ${JSON.stringify(config, null, 2)}`);
	return config;
}

/** Parse an XML report using the given matcher. */
async function parseXmlReport(
	file: string,
	matcher: ReportMatcher,
	tally: Record<'errors' | 'warnings' | 'notices' | 'total', number>,
	maxAnnotations: number,
): Promise<boolean> {
	const report = await readFile(file, 'utf8');
	core.debug(`Parsing report:\n${report}`);
	const doc = new DOMParser().parseFromString(report, 'text/xml');
	let items = select(matcher.item, doc);
	if (!Array.isArray(items) && isNodeLike(items)) items = [items];
	if (!isArrayOfNodes(items)) {
		core.warning(`No items found in ${file}`);
		return false;
	}
	core.debug(`Found ${items.length} items in ${file}.`);

	for (const item of items) {
		core.debug(
			`Processing item ${tally.total + 1}/${maxAnnotations}: ${item}.`,
		);
		const xpath = xpathSelect(item);
		// Figure out the level of the annotation.
		let level: AnnotationLevel = 'error';
		if (matcher.level) {
			for (const [key, path] of Object.entries(matcher.level)) {
				const check = xpath.boolean(path);
				core.debug(`Checking level ${key} with path ${path}: ${check}`);
				if (!check) continue;
				level = key as AnnotationLevel;
				break;
			}
		}
		// Skip if the level is ignore.
		if (level === 'ignore') {
			core.debug('Ignoring item.');
			continue;
		}
		// Create the annotation.
		const message = xpath.string(matcher.message);
		const annotation = {
			title: matcher.title ? xpath.string(matcher.title) : undefined,
			file: matcher.file ? xpath.string(matcher.file) : undefined,
			startLine: matcher.startLine
				? xpath.number(matcher.startLine)
				: undefined,
			endLine: matcher.endLine ? xpath.number(matcher.endLine) : undefined,
			startColumn: matcher.startColumn
				? xpath.number(matcher.startColumn)
				: undefined,
			endColumn: matcher.endColumn
				? xpath.number(matcher.endColumn)
				: undefined,
		} satisfies core.AnnotationProperties;
		core[level](message, annotation);

		// Count the annotations for the output.
		if (level === 'error') tally.errors++;
		if (level === 'warning') tally.warnings++;
		if (level === 'notice') tally.notices++;
		tally.total++;
		if (tally.total >= maxAnnotations) return true;
	}
	return false;
}<|MERGE_RESOLUTION|>--- conflicted
+++ resolved
@@ -1,14 +1,18 @@
-<<<<<<< HEAD
 import * as core from '@actions/core';
 import { existsSync } from 'node:fs';
 import { readFile } from 'node:fs/promises';
 import { parse } from 'yaml';
 import { glob } from 'glob';
-import { junitEslintMatcher } from './matchers/junit-eslint';
+import { junitEslintMatcher } from './matchers/junit-eslint.js';
 import { DOMParser } from '@xmldom/xmldom';
-import { isArrayOfNodes, isNodeLike, select, xpathSelect } from './xpath-utils';
-import { junitMatcher } from './matchers/junit';
-import { junitJestMatcher } from './matchers/junit-jest';
+import {
+	isArrayOfNodes,
+	isNodeLike,
+	select,
+	xpathSelect,
+} from './xpath-utils.js';
+import { junitMatcher } from './matchers/junit.js';
+import { junitJestMatcher } from './matchers/junit-jest.js';
 
 const DEFAULT_CONFIG_PATH = '.github/report-annotate.yml';
 const DEFAULT_CONFIG: Partial<Config> = {
@@ -72,15 +76,6 @@
 
 /**
  * The main function for the action.
-=======
-import * as core from '@actions/core'
-import { wait } from './wait.js'
-
-/**
- * The main function for the action.
- *
- * @returns Resolves when the action is complete.
->>>>>>> c2d7237e
  */
 export async function run(): Promise<void> {
 	try {
