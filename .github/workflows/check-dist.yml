--- conflicted
+++ resolved
@@ -50,15 +50,9 @@
       - name: Compare Expected and Actual Directories
         id: diff
         run: |
-          git add -N dist/
           if [ "$(git diff --ignore-space-at-eol dist/ | wc -l)" -gt "0" ]; then
-<<<<<<< HEAD
             echo "Detected uncommitted changes after build. See status below:"
-            git diff
-=======
-            echo "Detected uncommitted changes after build.  See status below:"
             git diff --ignore-space-at-eol dist/
->>>>>>> 1515868b
             exit 1
           fi
 
